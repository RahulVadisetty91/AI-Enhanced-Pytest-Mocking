model_list:
<<<<<<< HEAD
  - model_name: "*"
    litellm_params:
      model: "*"

litellm_settings:
  success_callback: ["s3"]
  s3_callback_params:
    s3_bucket_name: mytestbucketlitellm   # AWS Bucket Name for S3
    s3_region_name: us-west-2              # AWS Region Name for S3
    s3_aws_access_key_id: os.environ/AWS_ACCESS_KEY_ID  # us os.environ/<variable name> to pass environment variables. This is AWS Access Key ID for S3
    s3_aws_secret_access_key: os.environ/AWS_SECRET_ACCESS_KEY  # AWS Secret Access Key for S3
=======
  - model_name: "text-embedding-ada-002"
    litellm_params:
      model: "azure/azure-embedding-model"
      api_base: os.environ/AZURE_API_BASE
      api_key: os.environ/AZURE_API_KEY
>>>>>>> a8dd2b69
<|MERGE_RESOLUTION|>--- conflicted
+++ resolved
@@ -1,20 +1,6 @@
 model_list:
-<<<<<<< HEAD
-  - model_name: "*"
-    litellm_params:
-      model: "*"
-
-litellm_settings:
-  success_callback: ["s3"]
-  s3_callback_params:
-    s3_bucket_name: mytestbucketlitellm   # AWS Bucket Name for S3
-    s3_region_name: us-west-2              # AWS Region Name for S3
-    s3_aws_access_key_id: os.environ/AWS_ACCESS_KEY_ID  # us os.environ/<variable name> to pass environment variables. This is AWS Access Key ID for S3
-    s3_aws_secret_access_key: os.environ/AWS_SECRET_ACCESS_KEY  # AWS Secret Access Key for S3
-=======
   - model_name: "text-embedding-ada-002"
     litellm_params:
       model: "azure/azure-embedding-model"
       api_base: os.environ/AZURE_API_BASE
-      api_key: os.environ/AZURE_API_KEY
->>>>>>> a8dd2b69
+      api_key: os.environ/AZURE_API_KEY