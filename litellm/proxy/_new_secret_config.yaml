model_list:
  - model_name: "*"
    litellm_params:
<<<<<<< HEAD
      model: "*"

general_settings:
  disable_adding_master_key_hash_to_db: True
=======
      model: "*"
>>>>>>> d995fff7
<|MERGE_RESOLUTION|>--- conflicted
+++ resolved
@@ -1,11 +1,7 @@
 model_list:
   - model_name: "*"
     litellm_params:
-<<<<<<< HEAD
       model: "*"
 
 general_settings:
-  disable_adding_master_key_hash_to_db: True
-=======
-      model: "*"
->>>>>>> d995fff7
+  disable_adding_master_key_hash_to_db: True