--- conflicted
+++ resolved
@@ -126,7 +126,6 @@
 GENERIC_USERINFO_ENDPOINT = "http://localhost:9090/me"
 ```
 
-<<<<<<< HEAD
 **Optional .env variables**
 The following can be used to customize attribute names when interacting with the generic OAuth provider. We will read these attributes from the SSO Provider result
 
@@ -134,11 +133,8 @@
 GENERIC_USER_ID_ATTRIBUTE = "given_name"
 GENERIC_USER_EMAIL_ATTRIBUTE = "family_name"
 GENERIC_USER_ROLE_ATTRIBUTE = "given_role"
-=======
-**Additional .env variables on your Proxy**
-```shell
-GENERIC_SCOPE = "openid profile email"
->>>>>>> e6b9e5b4
+
+GENERIC_SCOPE = "openid profile email" # default scope openid is sometimes not enough to retrieve basic user info like first_name and last_name located in profile scope
 ```
 
 - Set Redirect URI, if your provider requires it
