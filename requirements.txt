# LITELLM PROXY DEPENDENCIES #
anyio==4.2.0 # openai + http req.
openai>=1.0.0 # openai req. 
fastapi # server dep
pydantic>=2.5 # openai req. 
backoff==2.2.1 # server dep
pyyaml>=6.0.1 # server dep
uvicorn==0.22.0 # server dep
gunicorn==21.2.0 # server dep
boto3==1.28.58 # aws bedrock/sagemaker calls
<<<<<<< HEAD
redis==4.6.0 # caching
=======
redis==5.0.0 # caching
>>>>>>> 223cc88f
numpy==1.24.3 # semantic caching
prisma==0.11.0 # for db
mangum==0.17.0 # for aws lambda functions
google-generativeai==0.3.2 # for vertex ai calls
async_generator==1.10.0 # for async ollama calls
traceloop-sdk==0.5.3 # for open telemetry logging
langfuse>=2.6.3 # for langfuse self-hosted logging
orjson==3.9.7 # fast /embedding responses
apscheduler==3.10.4 # for resetting budget in background 
fastapi-sso==0.10.0 # admin UI, SSO
PyJWT==2.8.0 # admin UI, jwts 
python-multipart==0.0.6 # admin UI
### LITELLM PACKAGE DEPENDENCIES
python-dotenv>=0.2.0 # for env 
tiktoken>=0.4.0 # for calculating usage
importlib-metadata>=6.8.0 # for random utils
tokenizers==0.14.0 # for calculating usage
click==8.1.7 # for proxy cli 
jinja2==3.1.2 # for prompt templates
certifi>=2023.7.22 # [TODO] clean up 
aiohttp==3.9.0 # for network calls
####<|MERGE_RESOLUTION|>--- conflicted
+++ resolved
@@ -8,11 +8,7 @@
 uvicorn==0.22.0 # server dep
 gunicorn==21.2.0 # server dep
 boto3==1.28.58 # aws bedrock/sagemaker calls
-<<<<<<< HEAD
-redis==4.6.0 # caching
-=======
 redis==5.0.0 # caching
->>>>>>> 223cc88f
 numpy==1.24.3 # semantic caching
 prisma==0.11.0 # for db
 mangum==0.17.0 # for aws lambda functions
